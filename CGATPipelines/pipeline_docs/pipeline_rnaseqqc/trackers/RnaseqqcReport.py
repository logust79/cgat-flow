--- conflicted
+++ resolved
@@ -1,11 +1,8 @@
 import glob
 import numpy as np
 import pandas as pd
-<<<<<<< HEAD
-=======
 import numpy as np
 import collections
->>>>>>> 28ef6c38
 from sklearn import manifold
 from sklearn.metrics import euclidean_distances
 from sklearn.preprocessing import scale as sklearn_scale
@@ -125,19 +122,11 @@
 
 
 class sampleMDS(RnaseqqcTracker):
-<<<<<<< HEAD
-        # to add:
-        # - ability to use rlog or variance stabalising transformatio
-        # - ability to change filter threshold fo rlowly expressed transcripts
-        # - JOIN with design table to get further aesthetics for plotting
-        #   E.g treatment, replicate, etc
-=======
     # to add:
     # - ability to use rlog or variance stabalising transformatio
     # - ability to change filter threshold fo rlowly expressed transcripts
     # - JOIN with design table to get further aesthetics for plotting
     #   E.g treatment, replicate, etc
->>>>>>> 28ef6c38
 
     table = "transcript_quantification"
 
@@ -174,7 +163,6 @@
     expression values using sklearn PCA function. Takes expression
     dataframe, logs transforms data and scales variables to unit variance
     before performing PCA.
-<<<<<<< HEAD
 
     Arguments
     ---------
@@ -233,130 +221,6 @@
         # y = sklearn_pca.explained_variance_ratio_
 
         return PC_df.T
-=======
-    '''
-
-    # to add:
-    # - ability to use rlog or variance stabalising transformation instead log2
-    # - ability to change filter threshold for lowly expressed transcripts
-
-    components = 10
-    table = "transcript_quantification"
-
-    def pca(self):
-
-        # remove WHERE when table cleaned up to remove header rows
-        statement = ("""SELECT transcript_id, TPM, sample_id FROM %s
-        where transcript_id != 'Transcript' """ % self.table)
-
-        # fetch data
-        df = self.getDataFrame(statement)
-
-        # put dataframe so row=genes, cols = samples, cells contain TPM
-        pivot_df = df.pivot('transcript_id', 'sample_id')['TPM']
-
-        # filter dataframe to get rid of genes where TPM == 0 across samples
-        filtered_df = pivot_df[pivot_df.sum(axis=1) > 0]
-
-        # add +1 to counts and log transform data.
-        logdf = np.log(filtered_df + 0.1)
-
-        # Scale dataframe so variance =1 across rows
-        logscaled = sklearn_scale(logdf, axis=1)
-
-        # turn array back to df and add transcript id back to index
-        logscaled_df = pd.DataFrame(logscaled)
-        logscaled_df.index = list(logdf.index)
-
-        # Now do the PCA - can change n_components
-        sklearn_pca = sklearnPCA(n_components=self.components)
-        sklearn_pca.fit(logscaled_df)
-
-        index = logdf.columns
-
-        return sklearn_pca, index
-
-
-class samplePCAprojections(samplePCA):
-    '''
-    Perform Principal component analysis on dataframe of
-    expression values using sklearn PCA function. Takes expression
-    dataframe, logs transforms data and scales variables to unit variance
-    before performing PCA.
-
-    Arguments
-    ---------
-    dataframe: pandas.Core.DataFrame
-    a dataframe containing gene IDs, sample IDs
-    and gene expression values
-
-    Returns
-    -------
-    dataframe : pandas.Core.DataFrame
-    a dataframe of first(PC1) and second (PC2) pricipal components
-    in columns across samples, which are across the rows. '''
-    # to add:
-    # - ability to use rlog or variance stabalising transformation instead log2
-    # - ability to change filter threshold for lowly expressed transcripts
-
-    def __call__(self, track,  slice=None):
-
-        sklearn_pca, index = self.pca()
-
-        # these are the principle componets row 0 = PC1, 1 =PC2 etc
-        PC_df = pd.DataFrame(sklearn_pca.components_)
-        PC_df = PC_df.T
-        PC_df.columns = ["PC%i" % x for x in range(1, self.components+1)]
-        PC_df.index = index
-
-        # This is what want for ploting bar graph
-        # y = sklearn_pca.explained_variance_ratio_
-
-        factor_statement = ("select * from factors")
-
-        # fetch factor data
-        factor_df = self.getDataFrame(factor_statement)
-        factor_df.set_index("sample_id", drop=True, inplace=True)
-
-        full_df = PC_df.join(factor_df)
-
-        return collections.OrderedDict({x: full_df[full_df['factor'] == x] for
-                                        x in set(full_df['factor'].tolist())})
-
-
-class samplePCAvariance(samplePCA):
-    '''
-    Perform Principal component analysis on dataframe of
-    expression values using sklearn PCA function. Takes expression
-    dataframe, logs transforms data and scales variables to unit variance
-    before performing PCA.
-
-    Arguments
-    ---------
-    dataframe: pandas.Core.DataFrame
-    a dataframe containing gene IDs, sample IDs
-    and gene expression values
-
-    Returns
-    -------
-    dataframe : pandas.Core.DataFrame
-    a dataframe of first(PC1) and second (PC2) pricipal components
-    in columns across samples, which are across the rows. '''
-    # to add:
-    # - ability to use rlog or variance stabalising transformation instead log2
-    # - ability to change filter threshold for lowly expressed transcripts
-
-    def __call__(self, track,  slice=None):
-
-        sklearn_pca, index = self.pca()
-
-        variance = sklearn_pca.explained_variance_ratio_
-
-        final_df = pd.DataFrame({"variance": variance,
-                                 "PC": range(1, self.components+1)})
-
-        return final_df
->>>>>>> 28ef6c38
 
 
 # TS: Correlation trackers should be simplified and use tracks to
