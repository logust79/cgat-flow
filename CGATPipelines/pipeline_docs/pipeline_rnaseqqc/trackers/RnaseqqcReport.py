--- conflicted
+++ resolved
@@ -510,9 +510,6 @@
     """Base class for trackers from mapping report used for mapping context below"""
 
 class MappingContext(MappingTracker, SingleTableTrackerRows):
-<<<<<<< HEAD
-   table = "context_stats"
-=======
     table = "context_stats"
 
 class ProteinContext(RnaseqqcTracker):
@@ -547,4 +544,3 @@
     select=",".join(select)
 
 
->>>>>>> 7744c9fb
