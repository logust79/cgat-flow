--- conflicted
+++ resolved
@@ -11,11 +11,7 @@
 
 class Snp(ExomeTracker):
 
-<<<<<<< HEAD
-    pattern = "^\S{5,6}_mutect_snp_annotated_tsv$"
-=======
     pattern = "(_?\S{5,6})_mutect_snp_annotated_tsv$"
->>>>>>> 2164b81e
 
     def __call__(self, track, slice=None):
 
@@ -46,11 +42,7 @@
 
 class Indel(ExomeTracker):
 
-<<<<<<< HEAD
-    pattern = "^\S{5,6}_indels_annotated_tsv$"
-=======
     pattern = "(_?\S{5,6})_indels_annotated_tsv$"
->>>>>>> 2164b81e
 
     def __call__(self, track, slice=None):
 
@@ -79,11 +71,7 @@
 
 class FilterSummary(ExomeTracker):
 
-<<<<<<< HEAD
-    pattern = "^\S{5,6}_mutect_filtering_summary$"
-=======
     pattern = "(_?\S{5,6})_mutect_filtering_summary$"
->>>>>>> 2164b81e
 
     def __call__(self, track, slice=None):
 
