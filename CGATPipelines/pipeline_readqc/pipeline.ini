--- conflicted
+++ resolved
@@ -133,17 +133,8 @@
 # positive rate
 min_adapter_len=1
 
-<<<<<<< HEAD
-# keep both reads
-# After adapter removal, reverse read has same sequence info as
-# forward read so is discarded. If downstream tools cannot handle
-# a combination of paired and unpaired reads, change to true
-# default: 1
-keep_both_reads=1
-=======
 # specify whether trimmomactic should keep both reads
 keep_both_reads=True
->>>>>>> 6aea4940
  
 ################################################################
 ################################################################
